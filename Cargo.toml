[package]
name = "gst-log-parser"
<<<<<<< HEAD
version = "0.4.2"
=======
version = "0.5.0"
>>>>>>> b0efe043
authors = ["Guillaume Desmottes <guillaume@desmottes.be>"]
edition = "2018"
license = "MIT/Apache-2.0"
readme = "README.md"
homepage = "https://github.com/gdesmott/gst-log-parser/"
keywords = ["gstreamer", "multimedia"]
description = "Crate providing a convenient API to parse GStreamer logs"

[dependencies]
itertools = "0.13"
gstreamer = "0.23"
regex = "1.3"
lazy_static = "1.4"
thiserror = "2.0"
anyhow = "1"

[[example]]
name = "dump"

[[example]]
name = "flow"

[[example]]
name = "latency"

[[example]]
name = "omx-perf"

[[example]]
name = "track-frames-omx"

[[example]]
name = "ts-diff"

[[example]]
name = "thread-split"

[dev-dependencies]
structopt = "0.3"
colored = "2.0"
gnuplot = "0.0.44"<|MERGE_RESOLUTION|>--- conflicted
+++ resolved
@@ -1,10 +1,6 @@
 [package]
 name = "gst-log-parser"
-<<<<<<< HEAD
-version = "0.4.2"
-=======
 version = "0.5.0"
->>>>>>> b0efe043
 authors = ["Guillaume Desmottes <guillaume@desmottes.be>"]
 edition = "2018"
 license = "MIT/Apache-2.0"
